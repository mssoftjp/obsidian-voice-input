import { Locale } from './i18n';
import { SimpleCorrectionDictionary } from './transcription';
import { LogLevel } from '../utils';

export interface VoiceInputSettings {
    openaiApiKey: string;
    enableTranscriptionCorrection: boolean; // 文字起こし補正を有効化（辞書補正）
    transcriptionModel: 'gpt-4o-transcribe' | 'gpt-4o-mini-transcribe';
    // 録音設定
    maxRecordingSeconds: number; // 最大録音時間（秒）
    // 言語設定
<<<<<<< HEAD
    transcriptionLanguage: 'auto' | 'ja' | 'en' | 'zh' | 'ko'; // 音声認識の言語
    pluginLanguage: Locale; // プラグインUI表示の言語
=======
    transcriptionLanguage: 'auto' | 'ja' | 'en' | 'zh' | 'ko'; // 音声認識言語
    pluginLanguage: Locale; // プラグイン全体の言語（UI表示用）
>>>>>>> fd689304
    customDictionary: SimpleCorrectionDictionary;
    // デバッグ設定
    debugMode: boolean; // デバッグモード
    logLevel: LogLevel; // ログレベル
}

export const DEFAULT_SETTINGS: VoiceInputSettings = {
    openaiApiKey: '',
    enableTranscriptionCorrection: true,  // デフォルトで補正を有効化
    transcriptionModel: 'gpt-4o-transcribe',
    // 録音設定
    maxRecordingSeconds: 300, // 5分（300秒）
    // 言語設定
<<<<<<< HEAD
    transcriptionLanguage: 'auto', // 自動検出
=======
    transcriptionLanguage: 'auto', // 音声認識言語のデフォルトは自動検出
>>>>>>> fd689304
    pluginLanguage: 'en', // 初期値、実際はObsidianの設定に従う
    customDictionary: { definiteCorrections: [] },
    // デバッグ設定
    debugMode: false, // 本番環境ではデフォルトでオフ
    logLevel: LogLevel.INFO // 通常レベル
};<|MERGE_RESOLUTION|>--- conflicted
+++ resolved
@@ -9,13 +9,8 @@
     // 録音設定
     maxRecordingSeconds: number; // 最大録音時間（秒）
     // 言語設定
-<<<<<<< HEAD
-    transcriptionLanguage: 'auto' | 'ja' | 'en' | 'zh' | 'ko'; // 音声認識の言語
+    transcriptionLanguage: 'auto' | 'ja' | 'en' | 'zh' | 'ko'; // 音声認識言語
     pluginLanguage: Locale; // プラグインUI表示の言語
-=======
-    transcriptionLanguage: 'auto' | 'ja' | 'en' | 'zh' | 'ko'; // 音声認識言語
-    pluginLanguage: Locale; // プラグイン全体の言語（UI表示用）
->>>>>>> fd689304
     customDictionary: SimpleCorrectionDictionary;
     // デバッグ設定
     debugMode: boolean; // デバッグモード
@@ -29,11 +24,7 @@
     // 録音設定
     maxRecordingSeconds: 300, // 5分（300秒）
     // 言語設定
-<<<<<<< HEAD
-    transcriptionLanguage: 'auto', // 自動検出
-=======
     transcriptionLanguage: 'auto', // 音声認識言語のデフォルトは自動検出
->>>>>>> fd689304
     pluginLanguage: 'en', // 初期値、実際はObsidianの設定に従う
     customDictionary: { definiteCorrections: [] },
     // デバッグ設定
